--- conflicted
+++ resolved
@@ -165,14 +165,12 @@
 kylin.web.help.2=tableau|Tableau Guide|
 kylin.web.help.3=onboard|Cube Design Tutorial|
 
-<<<<<<< HEAD
 #allow user to export query result
 kylin.web.export-allow-admin=true
 kylin.web.export-allow-other=true
-=======
+
 # Hide measures in measure list of cube designer, separate by comma
 kylin.web.hide-measures=RAW
->>>>>>> 5f2eff68
 
 ### OTHER ###
 

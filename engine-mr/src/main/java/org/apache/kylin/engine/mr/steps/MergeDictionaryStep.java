/*
 * Licensed to the Apache Software Foundation (ASF) under one
 * or more contributor license agreements.  See the NOTICE file
 * distributed with this work for additional information
 * regarding copyright ownership.  The ASF licenses this file
 * to you under the Apache License, Version 2.0 (the
 * "License"); you may not use this file except in compliance
 * with the License.  You may obtain a copy of the License at
 * 
 *     http://www.apache.org/licenses/LICENSE-2.0
 * 
 * Unless required by applicable law or agreed to in writing, software
 * distributed under the License is distributed on an "AS IS" BASIS,
 * WITHOUT WARRANTIES OR CONDITIONS OF ANY KIND, either express or implied.
 * See the License for the specific language governing permissions and
 * limitations under the License.
*/

package org.apache.kylin.engine.mr.steps;

import java.io.IOException;
import java.util.ArrayList;
import java.util.Collections;
import java.util.List;
import java.util.Map;

import org.apache.kylin.common.KylinConfig;
import org.apache.kylin.cube.CubeInstance;
import org.apache.kylin.cube.CubeManager;
import org.apache.kylin.cube.CubeSegment;
import org.apache.kylin.cube.CubeUpdate;
import org.apache.kylin.cube.model.CubeDesc;
import org.apache.kylin.dict.DictionaryInfo;
import org.apache.kylin.dict.DictionaryManager;
import org.apache.kylin.job.exception.ExecuteException;
import org.apache.kylin.job.execution.AbstractExecutable;
import org.apache.kylin.job.execution.ExecutableContext;
import org.apache.kylin.job.execution.ExecuteResult;
import org.apache.kylin.metadata.model.TblColRef;
import org.slf4j.Logger;
import org.slf4j.LoggerFactory;

import com.google.common.collect.Lists;

public class MergeDictionaryStep extends AbstractExecutable {

    private static final Logger logger = LoggerFactory.getLogger(MergeDictionaryStep.class);

    public MergeDictionaryStep() {
        super();
    }

    @Override
    protected ExecuteResult doWork(ExecutableContext context) throws ExecuteException {
        final CubeManager mgr = CubeManager.getInstance(context.getConfig());
        final CubeInstance cube = mgr.getCube(CubingExecutableUtil.getCubeName(this.getParams()));
        final CubeSegment newSegment = cube.getSegmentById(CubingExecutableUtil.getSegmentId(this.getParams()));
        final List<CubeSegment> mergingSegments = getMergingSegments(cube);
        KylinConfig conf = cube.getConfig();

        Collections.sort(mergingSegments);

        try {
            checkLookupSnapshotsMustIncremental(mergingSegments);

<<<<<<< HEAD
            // work on copy instead of cached objects
            CubeInstance cubeCopy = cube.latestCopyForWrite();
            CubeSegment newSegCopy = cubeCopy.getSegmentById(newSegment.getUuid());
            
            makeDictForNewSegment(conf, cubeCopy, newSegCopy, mergingSegments);
            makeSnapshotForNewSegment(cubeCopy, newSegCopy, mergingSegments);

            CubeUpdate update = new CubeUpdate(cubeCopy);
            update.setToUpdateSegs(newSegCopy);
            mgr.updateCube(update);
            return new ExecuteResult(ExecuteResult.State.SUCCEED, "succeed");
=======
            makeDictForNewSegment(conf, cube, newSegment, mergingSegments);
            makeSnapshotForNewSegment(cube, newSegment, mergingSegments);

            CubeUpdate cubeBuilder = new CubeUpdate(cube);
            cubeBuilder.setToUpdateSegs(newSegment);
            mgr.updateCube(cubeBuilder);
            return ExecuteResult.createSucceed();
>>>>>>> 5f2eff68
        } catch (IOException e) {
            logger.error("fail to merge dictionary or lookup snapshots", e);
            return ExecuteResult.createError(e);
        }
    }

    private List<CubeSegment> getMergingSegments(CubeInstance cube) {
        List<String> mergingSegmentIds = CubingExecutableUtil.getMergingSegmentIds(this.getParams());
        List<CubeSegment> result = Lists.newArrayListWithCapacity(mergingSegmentIds.size());
        for (String id : mergingSegmentIds) {
            result.add(cube.getSegmentById(id));
        }
        return result;
    }

    private void checkLookupSnapshotsMustIncremental(List<CubeSegment> mergingSegments) {

        // FIXME check each newer snapshot has only NEW rows but no MODIFIED rows
    }

    /**
     * For the new segment, we need to create new dimension dictionaries by merging underlying
     * dictionaries. (https://issues.apache.org/jira/browse/KYLIN-2457, https://issues.apache.org/jira/browse/KYLIN-2800)
     * @param cube
     * @param newSeg
     * @throws IOException
     */
    private void makeDictForNewSegment(KylinConfig conf, CubeInstance cube, CubeSegment newSeg, List<CubeSegment> mergingSegments) throws IOException {
        DictionaryManager dictMgr = DictionaryManager.getInstance(conf);
        CubeDesc cubeDesc = cube.getDescriptor();

        for (TblColRef col : cubeDesc.getAllColumnsNeedDictionaryBuilt()) {
            logger.info("Merging fact table dictionary on : " + col);
            List<DictionaryInfo> dictInfos = new ArrayList<DictionaryInfo>();
            for (CubeSegment segment : mergingSegments) {
                logger.info("Including fact table dictionary of segment : " + segment);
                if (segment.getDictResPath(col) != null) {
                    DictionaryInfo dictInfo = dictMgr.getDictionaryInfo(segment.getDictResPath(col));
                    if (dictInfo != null && !dictInfos.contains(dictInfo)) {
                        dictInfos.add(dictInfo);
                    } else {
                        logger.warn("Failed to load DictionaryInfo from " + segment.getDictResPath(col));
                    }
                }
            }
            mergeDictionaries(dictMgr, newSeg, dictInfos, col);
        }
    }

    private DictionaryInfo mergeDictionaries(DictionaryManager dictMgr, CubeSegment cubeSeg, List<DictionaryInfo> dicts, TblColRef col) throws IOException {
        DictionaryInfo dictInfo = dictMgr.mergeDictionary(dicts);
        if (dictInfo != null)
            cubeSeg.putDictResPath(col, dictInfo.getResourcePath());

        return dictInfo;
    }

    /**
     * make snapshots for the new segment by copying from the latest one of the underlying
     * merging segments. It's guaranteed to be consistent under the assumption that lookup tables
     * would be either static or incremental.
     *
     * @param cube
     * @param newSeg
     */
    private void makeSnapshotForNewSegment(CubeInstance cube, CubeSegment newSeg, List<CubeSegment> mergingSegments) {
        CubeSegment lastSeg = mergingSegments.get(mergingSegments.size() - 1);
        for (Map.Entry<String, String> entry : lastSeg.getSnapshots().entrySet()) {
            newSeg.putSnapshotResPath(entry.getKey(), entry.getValue());
        }
    }

}<|MERGE_RESOLUTION|>--- conflicted
+++ resolved
@@ -63,7 +63,6 @@
         try {
             checkLookupSnapshotsMustIncremental(mergingSegments);
 
-<<<<<<< HEAD
             // work on copy instead of cached objects
             CubeInstance cubeCopy = cube.latestCopyForWrite();
             CubeSegment newSegCopy = cubeCopy.getSegmentById(newSegment.getUuid());
@@ -74,16 +73,7 @@
             CubeUpdate update = new CubeUpdate(cubeCopy);
             update.setToUpdateSegs(newSegCopy);
             mgr.updateCube(update);
-            return new ExecuteResult(ExecuteResult.State.SUCCEED, "succeed");
-=======
-            makeDictForNewSegment(conf, cube, newSegment, mergingSegments);
-            makeSnapshotForNewSegment(cube, newSegment, mergingSegments);
-
-            CubeUpdate cubeBuilder = new CubeUpdate(cube);
-            cubeBuilder.setToUpdateSegs(newSegment);
-            mgr.updateCube(cubeBuilder);
             return ExecuteResult.createSucceed();
->>>>>>> 5f2eff68
         } catch (IOException e) {
             logger.error("fail to merge dictionary or lookup snapshots", e);
             return ExecuteResult.createError(e);

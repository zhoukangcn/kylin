--- conflicted
+++ resolved
@@ -48,14 +48,12 @@
 
 kylin.web.cross-domain-enabled=true
 
-<<<<<<< HEAD
 #allow user to export query result
 kylin.web.export-allow-admin=true
 kylin.web.export-allow-other=true
-=======
+
 # Hide measures in measure list of cube designer, separate by comma
 kylin.web.hide-measures=RAW
->>>>>>> 5f2eff68
 
 #max connections of one route
 kylin.restclient.connection.default-max-per-route=20
@@ -190,6 +188,9 @@
 # Number of reducers for fetching UHC column distinct values
 kylin.engine.mr.uhc-reducer-count=1
 
+# Whether using an additional step to build UHC dictionary
+kylin.engine.mr.build-uhc-dict-in-additional-step=false
+
 
 ### CUBE | DICTIONARY ###
 

--- conflicted
+++ resolved
@@ -102,11 +102,8 @@
 import org.apache.kylin.rest.request.SQLRequest;
 import org.apache.kylin.rest.response.SQLResponse;
 import org.apache.kylin.rest.util.AclEvaluate;
-<<<<<<< HEAD
 import org.apache.kylin.rest.util.AclPermissionUtil;
-=======
 import org.apache.kylin.rest.util.QueryRequestLimits;
->>>>>>> 5f2eff68
 import org.apache.kylin.rest.util.TableauInterceptor;
 import org.apache.kylin.shaded.htrace.org.apache.htrace.Sampler;
 import org.apache.kylin.shaded.htrace.org.apache.htrace.Trace;
@@ -384,22 +381,11 @@
         }
     }
 
-    public SQLResponse queryWithoutSecure(SQLRequest sqlRequest) {
+    public SQLResponse doQueryWithCache(SQLRequest sqlRequest) {
         return doQueryWithCache(sqlRequest, false);
     }
 
-    public SQLResponse doQueryWithCache(SQLRequest sqlRequest) {
-<<<<<<< HEAD
-        return doQueryWithCache(sqlRequest, false);
-    }
-
     public SQLResponse doQueryWithCache(SQLRequest sqlRequest, boolean isQueryInspect) {
-=======
-        return doQueryWithCache(sqlRequest, true);
-    }
-
-    public SQLResponse doQueryWithCache(SQLRequest sqlRequest, boolean secureEnabled) {
->>>>>>> 5f2eff68
         Message msg = MsgPicker.getMsg();
         sqlRequest.setUsername(getUserName());
 
@@ -412,10 +398,6 @@
         if (StringUtils.isBlank(sqlRequest.getProject())) {
             throw new BadRequestException(msg.getEMPTY_PROJECT_NAME());
         }
-        ProjectInstance projectInstance = getProjectManager().getProject(sqlRequest.getProject());
-        if (projectInstance == null) {
-            throw new BadRequestException(msg.getPROJECT_NOT_FOUND());
-        }
 
         if (sqlRequest.getBackdoorToggles() != null)
             BackdoorToggles.addToggles(sqlRequest.getBackdoorToggles());
@@ -423,7 +405,7 @@
         final QueryContext queryContext = QueryContext.current();
 
         TraceScope scope = null;
-        if (KylinConfig.getInstanceFromEnv().isHtraceTracingEveryQuery() || BackdoorToggles.getHtraceEnabled()) {
+        if (kylinConfig.isHtraceTracingEveryQuery() || BackdoorToggles.getHtraceEnabled()) {
             logger.info("Current query is under tracing");
             HtraceInit.init();
             scope = Trace.startSpan("query life cycle for " + queryContext.getQueryId(), Sampler.ALWAYS);
@@ -431,190 +413,50 @@
         String traceUrl = getTraceUrl(scope);
 
         try (SetThreadName ignored = new SetThreadName("Query %s", queryContext.getQueryId())) {
-
+            long startTime = System.currentTimeMillis();
+            
+            SQLResponse sqlResponse = null;
             String sql = sqlRequest.getSql();
             String project = sqlRequest.getProject();
+            boolean isQueryCacheEnabled = isQueryCacheEnabled(kylinConfig);
             logger.info("Using project: " + project);
             logger.info("The original query:  " + sql);
 
             sql = QueryUtil.removeCommentInSql(sql);
 
             Pair<Boolean, String> result = TempStatementUtil.handleTempStatement(sql, kylinConfig);
-
-            boolean isTempStatement = result.getFirst();
+            boolean isCreateTempStatement = result.getFirst();
             sql = result.getSecond();
             sqlRequest.setSql(sql);
 
-            final boolean isSelect = QueryUtil.isSelectStatement(sql);
-            final boolean isPushDownUpdateEnabled = kylinConfig.isPushDownEnabled()
-                    && kylinConfig.isPushDownUpdateEnabled();
-            final int maxConcurrentQuery = projectInstance.getConfig().getQueryConcurrentRunningThresholdForProject();
-
-            if (!isSelect && !isPushDownUpdateEnabled) {
-                logger.debug("Directly return exception as the sql is unsupported, and query pushdown is disabled");
-                throw new BadRequestException(msg.getNOT_SUPPORTED_SQL());
-            }
-
-            SQLResponse sqlResponse = null;
-<<<<<<< HEAD
-            boolean queryCacheEnabled = checkCondition(kylinConfig.isQueryCacheEnabled(),
-                    "query cache disabled in KylinConfig") && //
-                    checkCondition(!BackdoorToggles.getDisableCache(), "query cache disabled in BackdoorToggles");
-
-            if (queryCacheEnabled) {
+            // try some cheap executions
+            if (sqlResponse == null && isQueryInspect) {
+                sqlResponse = new SQLResponse(null, null, 0, false, sqlRequest.getSql());
+            }
+            
+            if (sqlResponse == null && isCreateTempStatement) {
+                sqlResponse = new SQLResponse(null, null, 0, false, null);
+            }
+            
+            if (sqlResponse == null && isQueryCacheEnabled) {
                 sqlResponse = searchQueryInCache(sqlRequest);
                 Trace.addTimelineAnnotation("query cache searched");
+            }
+            
+            // real execution if required
+            if (sqlResponse == null) {
+                try (QueryRequestLimits limit = new QueryRequestLimits(sqlRequest.getProject())) {
+                    sqlResponse = queryAndUpdateCache(sqlRequest, startTime, isQueryCacheEnabled);
+                }
             } else {
-                Trace.addTimelineAnnotation("query cache skip search");
-            }
-
-            try {
-                if (null == sqlResponse) {
-                    if (isQueryInspect) {
-                        // set query sql to exception message string
-                        sqlResponse = new SQLResponse(null, null, 0, false, sqlRequest.getSql());
-                    } else if (isTempStatement) {
-                        sqlResponse = new SQLResponse(null, null, 0, false, null);
-                    } else if (isSelect) {
-                        sqlResponse = query(sqlRequest);
-                        Trace.addTimelineAnnotation("query almost done");
-                    } else if (kylinConfig.isPushDownEnabled() && kylinConfig.isPushDownUpdateEnabled()) {
-                        sqlResponse = update(sqlRequest);
-                        Trace.addTimelineAnnotation("update query almost done");
-                    } else {
-                        logger.debug(
-                                "Directly return exception as the sql is unsupported, and query pushdown is disabled");
-                        throw new BadRequestException(msg.getNOT_SUPPORTED_SQL());
-                    }
-
-                    long durationThreshold = kylinConfig.getQueryDurationCacheThreshold();
-                    long scanCountThreshold = kylinConfig.getQueryScanCountCacheThreshold();
-                    long scanBytesThreshold = kylinConfig.getQueryScanBytesCacheThreshold();
-                    sqlResponse.setDuration(System.currentTimeMillis() - startTime);
-                    logger.info("Stats of SQL response: isException: {}, duration: {}, total scan count {}", //
-                            String.valueOf(sqlResponse.getIsException()), String.valueOf(sqlResponse.getDuration()),
-                            String.valueOf(sqlResponse.getTotalScanCount()));
-                    if (checkCondition(queryCacheEnabled, "query cache is disabled") //
-                            && checkCondition(!sqlResponse.getIsException(), "query has exception") //
-                            && checkCondition(!(sqlResponse.isPushDown()
-                                    && (isSelect == false || kylinConfig.isPushdownQueryCacheEnabled() == false)),
-                                    "query is executed with pushdown, but it is non-select, or the cache for pushdown is disabled") //
-                            && checkCondition(
-                                    sqlResponse.getDuration() > durationThreshold
-                                            || sqlResponse.getTotalScanCount() > scanCountThreshold
-                                            || sqlResponse.getTotalScanBytes() > scanBytesThreshold, //
-                                    "query is too lightweight with duration: {} (threshold {}), scan count: {} (threshold {}), scan bytes: {} (threshold {})",
-                                    sqlResponse.getDuration(), durationThreshold, sqlResponse.getTotalScanCount(),
-                                    scanCountThreshold, sqlResponse.getTotalScanBytes(), scanBytesThreshold)
-                            && checkCondition(sqlResponse.getResults().size() < kylinConfig.getLargeQueryThreshold(),
-                                    "query response is too large: {} ({})", sqlResponse.getResults().size(),
-                                    kylinConfig.getLargeQueryThreshold())) {
-                        cacheManager.getCache(SUCCESS_QUERY_CACHE)
-                                .put(new Element(sqlRequest.getCacheKey(), sqlResponse));
-                    }
-                    Trace.addTimelineAnnotation("response from execution");
-
-                } else {
-                    sqlResponse.setDuration(System.currentTimeMillis() - startTime);
-                    sqlResponse.setTotalScanCount(0);
-                    sqlResponse.setTotalScanBytes(0);
-                    Trace.addTimelineAnnotation("response from cache");
-=======
-
-            try {
-                // Check project level query request concurrency limitation per query server
-                if (!QueryRequestLimits.openQueryRequest(projectInstance.getName(), maxConcurrentQuery)) {
-                    logger.warn(
-                            "Directly return exception as too many concurrent query requests for project:" + project);
-                    throw new BadRequestException(msg.getQUERY_TOO_MANY_RUNNING());
-                }
-
-                long startTime = System.currentTimeMillis();
-
-                // force clear the query context before a new query
-                OLAPContext.clearThreadLocalContexts();
-
-                boolean queryCacheEnabled = checkCondition(kylinConfig.isQueryCacheEnabled(),
-                        "query cache disabled in KylinConfig") && //
-                        checkCondition(!BackdoorToggles.getDisableCache(), "query cache disabled in BackdoorToggles");
-                if (queryCacheEnabled) {
-                    sqlResponse = searchQueryInCache(sqlRequest);
->>>>>>> 5f2eff68
-                }
-
-                try {
-                    if (null == sqlResponse) {
-                        if (isSelect) {
-                            sqlResponse = query(sqlRequest);
-                        } else if (isPushDownUpdateEnabled) {
-                            sqlResponse = update(sqlRequest);
-                        }
-
-                        long durationThreshold = kylinConfig.getQueryDurationCacheThreshold();
-                        long scanCountThreshold = kylinConfig.getQueryScanCountCacheThreshold();
-                        long scanBytesThreshold = kylinConfig.getQueryScanBytesCacheThreshold();
-                        sqlResponse.setDuration(System.currentTimeMillis() - startTime);
-                        logger.info("Stats of SQL response: isException: {}, duration: {}, total scan count {}", //
-                                String.valueOf(sqlResponse.getIsException()), String.valueOf(sqlResponse.getDuration()),
-                                String.valueOf(sqlResponse.getTotalScanCount()));
-                        if (checkCondition(queryCacheEnabled, "query cache is disabled") //
-                                && checkCondition(!sqlResponse.getIsException(), "query has exception") //
-                                && checkCondition(!(sqlResponse.isPushDown()
-                                        && (isSelect == false || kylinConfig.isPushdownQueryCacheEnabled() == false)),
-                                        "query is executed with pushdown, but it is non-select, or the cache for pushdown is disabled") //
-                                && checkCondition(
-                                        sqlResponse.getDuration() > durationThreshold
-                                                || sqlResponse.getTotalScanCount() > scanCountThreshold
-                                                || sqlResponse.getTotalScanBytes() > scanBytesThreshold, //
-                                        "query is too lightweight with duration: {} (threshold {}), scan count: {} (threshold {}), scan bytes: {} (threshold {})",
-                                        sqlResponse.getDuration(), durationThreshold, sqlResponse.getTotalScanCount(),
-                                        scanCountThreshold, sqlResponse.getTotalScanBytes(), scanBytesThreshold)
-                                && checkCondition(
-                                        sqlResponse.getResults().size() < kylinConfig.getLargeQueryThreshold(),
-                                        "query response is too large: {} ({})", sqlResponse.getResults().size(),
-                                        kylinConfig.getLargeQueryThreshold())) {
-                            cacheManager.getCache(SUCCESS_QUERY_CACHE)
-                                    .put(new Element(sqlRequest.getCacheKey(), sqlResponse));
-                        }
-
-<<<<<<< HEAD
-                sqlResponse = new SQLResponse(null, null, null, 0, true, errMsg, false, false);
-                sqlResponse.setTotalScanCount(queryContext.getScannedRows());
-                sqlResponse.setTotalScanBytes(queryContext.getScannedBytes());
-=======
-                    } else {
-                        sqlResponse.setDuration(System.currentTimeMillis() - startTime);
-                        sqlResponse.setTotalScanCount(0);
-                        sqlResponse.setTotalScanBytes(0);
-                    }
->>>>>>> 5f2eff68
-
-                    checkQueryAuth(sqlResponse, project, secureEnabled);
-
-                } catch (Throwable e) { // calcite may throw AssertError
-                    logger.error("Exception while executing query", e);
-                    String errMsg = makeErrorMsgUserFriendly(e);
-
-                    sqlResponse = new SQLResponse(null, null, 0, true, errMsg);
-                    sqlResponse.setThrowable(e.getCause() == null ? e : ExceptionUtils.getRootCause(e));
-                    sqlResponse.setTotalScanCount(queryContext.getScannedRows());
-                    sqlResponse.setTotalScanBytes(queryContext.getScannedBytes());
-                    sqlResponse.setCubeSegmentStatisticsList(queryContext.getCubeSegmentStatisticsResultList());
-
-                    if (queryCacheEnabled && e.getCause() != null
-                            && ExceptionUtils.getRootCause(e) instanceof ResourceLimitExceededException) {
-                        Cache exceptionCache = cacheManager.getCache(EXCEPTION_QUERY_CACHE);
-                        exceptionCache.put(new Element(sqlRequest.getCacheKey(), sqlResponse));
-                    }
-                }
-<<<<<<< HEAD
-                Trace.addTimelineAnnotation("error response");
-=======
-            } finally {
-                QueryRequestLimits.closeQueryRequest(projectInstance.getName(), maxConcurrentQuery);
->>>>>>> 5f2eff68
-            }
-
+                Trace.addTimelineAnnotation("response without real execution");
+            }
+
+            // check authorization before return, since the response may come from cache
+            if (!sqlResponse.getIsException())
+                checkQueryAuth(sqlResponse, project);
+
+            sqlResponse.setDuration(System.currentTimeMillis() - startTime);
             sqlResponse.setTraceUrl(traceUrl);
             logQuery(sqlRequest, sqlResponse);
             try {
@@ -634,6 +476,76 @@
                 scope.close();
             }
         }
+    }
+
+    private SQLResponse queryAndUpdateCache(SQLRequest sqlRequest, long startTime, boolean queryCacheEnabled) {
+        KylinConfig kylinConfig = KylinConfig.getInstanceFromEnv();
+        Message msg = MsgPicker.getMsg();
+        
+        SQLResponse sqlResponse = null;
+        try {
+            final boolean isSelect = QueryUtil.isSelectStatement(sqlRequest.getSql());
+            if (isSelect) {
+                sqlResponse = query(sqlRequest);
+                Trace.addTimelineAnnotation("query almost done");
+            } else if (kylinConfig.isPushDownEnabled() && kylinConfig.isPushDownUpdateEnabled()) {
+                sqlResponse = update(sqlRequest);
+                Trace.addTimelineAnnotation("update query almost done");
+            } else {
+                logger.debug("Directly return exception as the sql is unsupported, and query pushdown is disabled");
+                throw new BadRequestException(msg.getNOT_SUPPORTED_SQL());
+            }
+
+            long durationThreshold = kylinConfig.getQueryDurationCacheThreshold();
+            long scanCountThreshold = kylinConfig.getQueryScanCountCacheThreshold();
+            long scanBytesThreshold = kylinConfig.getQueryScanBytesCacheThreshold();
+            sqlResponse.setDuration(System.currentTimeMillis() - startTime);
+            logger.info("Stats of SQL response: isException: {}, duration: {}, total scan count {}", //
+                    String.valueOf(sqlResponse.getIsException()), String.valueOf(sqlResponse.getDuration()),
+                    String.valueOf(sqlResponse.getTotalScanCount()));
+            if (checkCondition(queryCacheEnabled, "query cache is disabled") //
+                    && checkCondition(!sqlResponse.getIsException(), "query has exception") //
+                    && checkCondition(
+                            !(sqlResponse.isPushDown()
+                                    && (isSelect == false || kylinConfig.isPushdownQueryCacheEnabled() == false)),
+                            "query is executed with pushdown, but it is non-select, or the cache for pushdown is disabled") //
+                    && checkCondition(
+                            sqlResponse.getDuration() > durationThreshold
+                                    || sqlResponse.getTotalScanCount() > scanCountThreshold
+                                    || sqlResponse.getTotalScanBytes() > scanBytesThreshold, //
+                            "query is too lightweight with duration: {} (threshold {}), scan count: {} (threshold {}), scan bytes: {} (threshold {})",
+                            sqlResponse.getDuration(), durationThreshold, sqlResponse.getTotalScanCount(),
+                            scanCountThreshold, sqlResponse.getTotalScanBytes(), scanBytesThreshold)
+                    && checkCondition(sqlResponse.getResults().size() < kylinConfig.getLargeQueryThreshold(),
+                            "query response is too large: {} ({})", sqlResponse.getResults().size(),
+                            kylinConfig.getLargeQueryThreshold())) {
+                cacheManager.getCache(SUCCESS_QUERY_CACHE).put(new Element(sqlRequest.getCacheKey(), sqlResponse));
+            }
+            Trace.addTimelineAnnotation("response from execution");
+
+        } catch (Throwable e) { // calcite may throw AssertError
+            logger.error("Exception while executing query", e);
+            String errMsg = makeErrorMsgUserFriendly(e);
+
+            sqlResponse = new SQLResponse(null, null, null, 0, true, errMsg, false, false);
+            QueryContext queryContext = QueryContext.current();
+            sqlResponse.setTotalScanCount(queryContext.getScannedRows());
+            sqlResponse.setTotalScanBytes(queryContext.getScannedBytes());
+
+            if (queryCacheEnabled && e.getCause() != null
+                    && ExceptionUtils.getRootCause(e) instanceof ResourceLimitExceededException) {
+                Cache exceptionCache = cacheManager.getCache(EXCEPTION_QUERY_CACHE);
+                exceptionCache.put(new Element(sqlRequest.getCacheKey(), sqlResponse));
+            }
+            Trace.addTimelineAnnotation("error response");
+        }
+        return sqlResponse;
+    }
+
+    private boolean isQueryCacheEnabled(KylinConfig kylinConfig) {
+        return checkCondition(kylinConfig.isQueryCacheEnabled(),
+                "query cache disabled in KylinConfig") && //
+                checkCondition(!BackdoorToggles.getDisableCache(), "query cache disabled in BackdoorToggles");
     }
 
     protected void recordMetric(SQLRequest sqlRequest, SQLResponse sqlResponse) throws UnknownHostException {
@@ -691,9 +603,8 @@
         return response;
     }
 
-    protected void checkQueryAuth(SQLResponse sqlResponse, String project, boolean secureEnabled)
-            throws AccessDeniedException {
-        if (!sqlResponse.getIsException() && KylinConfig.getInstanceFromEnv().isQuerySecureEnabled() && secureEnabled) {
+    protected void checkQueryAuth(SQLResponse sqlResponse, String project) throws AccessDeniedException {
+        if (!sqlResponse.getIsException() && KylinConfig.getInstanceFromEnv().isQuerySecureEnabled()) {
             checkAuthorization(sqlResponse, project);
         }
     }
@@ -736,6 +647,8 @@
             parameters.put(OLAPContext.PRM_USER_AUTHEN_INFO, userInfo);
             parameters.put(OLAPContext.PRM_ACCEPT_PARTIAL_RESULT, String.valueOf(sqlRequest.isAcceptPartial()));
             OLAPContext.setParameters(parameters);
+            // force clear the query context before a new query
+            OLAPContext.clearThreadLocalContexts();
 
             return execute(correctedSql, sqlRequest, conn);
 
@@ -1127,8 +1040,6 @@
         StringBuilder logSb = new StringBuilder("Processed rows for each storageContext: ");
         if (OLAPContext.getThreadLocalContexts() != null) { // contexts can be null in case of 'explain plan for'
             for (OLAPContext ctx : OLAPContext.getThreadLocalContexts()) {
-                String realizationName = "NULL";
-                int realizationType = -1;
                 if (ctx.realization != null) {
                     isPartialResult |= ctx.storageContext.isPartialResultReturned();
                     if (cubeSb.length() > 0) {
@@ -1136,11 +1047,7 @@
                     }
                     cubeSb.append(ctx.realization.getCanonicalName());
                     logSb.append(ctx.storageContext.getProcessedRowCount()).append(" ");
-
-                    realizationName = ctx.realization.getName();
-                    realizationType = ctx.realization.getStorageType();
-                }
-                QueryContext.current().setContextRealization(ctx.id, realizationName, realizationType);
+                }
             }
         }
         logger.info(logSb.toString());
@@ -1149,7 +1056,6 @@
                 isPushDown);
         response.setTotalScanCount(QueryContext.current().getScannedRows());
         response.setTotalScanBytes(QueryContext.current().getScannedBytes());
-        response.setCubeSegmentStatisticsList(QueryContext.current().getCubeSegmentStatisticsResultList());
         return response;
     }
 

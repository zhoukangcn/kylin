/*
 * Licensed to the Apache Software Foundation (ASF) under one
 * or more contributor license agreements.  See the NOTICE file
 * distributed with this work for additional information
 * regarding copyright ownership.  The ASF licenses this file
 * to you under the Apache License, Version 2.0 (the
 * "License"); you may not use this file except in compliance
 * with the License.  You may obtain a copy of the License at
 * 
 *     http://www.apache.org/licenses/LICENSE-2.0
 * 
 * Unless required by applicable law or agreed to in writing, software
 * distributed under the License is distributed on an "AS IS" BASIS,
 * WITHOUT WARRANTIES OR CONDITIONS OF ANY KIND, either express or implied.
 * See the License for the specific language governing permissions and
 * limitations under the License.
*/

package org.apache.kylin.source.jdbc;

import java.sql.Connection;
import java.sql.DriverManager;
import java.sql.Statement;
import java.sql.Types;
import java.util.Random;

import org.apache.kylin.metadata.datatype.DataType;
import org.apache.kylin.source.hive.DBConnConf;
import org.slf4j.Logger;
import org.slf4j.LoggerFactory;

public class SqlUtil {
    private static final Logger logger = LoggerFactory.getLogger(SqlUtil.class);

    public static void closeResources(Connection con, Statement statement) {
        try {
            if (statement != null && !statement.isClosed()) {
                statement.close();
            }
        } catch (Exception e) {
            logger.error("", e);
        }

        try {
            if (con != null && !con.isClosed()) {
                con.close();
            }
        } catch (Exception e) {
            logger.error("", e);
        }
    }

    public static void execUpdateSQL(Connection db, String sql) {
        Statement statement = null;
        try {
            statement = db.createStatement();
            statement.executeUpdate(sql);
        } catch (Exception e) {
            logger.error("", e);
        } finally {
            closeResources(null, statement);
        }
    }

    public static int tryTimes = 5;

    public static Connection getConnection(DBConnConf dbconf) {
        if (dbconf.getUrl() == null)
            return null;
        Connection con = null;
        try {
            Class.forName(dbconf.getDriver());
        } catch (Exception e) {
            logger.error("", e);
        }
        boolean got = false;
        int times = 0;
        Random r = new Random();
        while (!got && times < tryTimes) {
            times++;
            try {
                con = DriverManager.getConnection(dbconf.getUrl(), dbconf.getUser(), dbconf.getPass());
                got = true;
            } catch (Exception e) {
                logger.warn("while use:" + dbconf, e);
                try {
                    int rt = r.nextInt(10);
                    Thread.sleep(rt * 1000);
                } catch (InterruptedException e1) {
                }
            }
        }
        if (null == con) {
            throw new RuntimeException("Can not connect to the data source.");
        }
        return con;
    }

<<<<<<< HEAD
    public static String jdbcTypetoKylinDataType(int sqlType) {
=======
    public static String jdbcTypeToKylinDataType(int sqlType) {
>>>>>>> 5f2eff68
        String result = "any";

        switch (sqlType) {
        case Types.CHAR:
            result = "char";
            break;
        case Types.VARCHAR:
        case Types.NVARCHAR:
        case Types.LONGVARCHAR:
            result = "varchar";
            break;
        case Types.NUMERIC:
        case Types.DECIMAL:
            result = "decimal";
            break;
        case Types.BIT:
        case Types.BOOLEAN:
            result = "boolean";
            break;
        case Types.TINYINT:
            result = "tinyint";
            break;
        case Types.SMALLINT:
            result = "smallint";
            break;
        case Types.INTEGER:
            result = "integer";
            break;
        case Types.BIGINT:
            result = "bigint";
            break;
        case Types.REAL:
        case Types.FLOAT:
        case Types.DOUBLE:
            result = "double";
            break;
        case Types.BINARY:
        case Types.VARBINARY:
        case Types.LONGVARBINARY:
            result = "byte";
            break;
        case Types.DATE:
            result = "date";
            break;
        case Types.TIME:
            result = "time";
            break;
        case Types.TIMESTAMP:
            result = "timestamp";
            break;
        default:
            //do nothing
            break;
        }

        return result;
    }

    public static boolean isPrecisionApplicable(String typeName) {
        return isScaleApplicable(typeName) || DataType.STRING_FAMILY.contains(typeName);
    }

    public static boolean isScaleApplicable(String typeName) {
        return DataType.NUMBER_FAMILY.contains(typeName) && !DataType.INTEGER_FAMILY.contains(typeName);
    }
}<|MERGE_RESOLUTION|>--- conflicted
+++ resolved
@@ -96,11 +96,7 @@
         return con;
     }
 
-<<<<<<< HEAD
-    public static String jdbcTypetoKylinDataType(int sqlType) {
-=======
     public static String jdbcTypeToKylinDataType(int sqlType) {
->>>>>>> 5f2eff68
         String result = "any";
 
         switch (sqlType) {

--- conflicted
+++ resolved
@@ -224,15 +224,10 @@
                             .append("CREATE EXTERNAL TABLE IF NOT EXISTS " + intermediate + " LIKE " + identity + "\n");
                     createIntermediateTableHql.append("LOCATION '" + jobWorkingDir + "/" + intermediate + "';\n");
                     createIntermediateTableHql
-<<<<<<< HEAD
+                            .append("ALTER TABLE " + intermediate + " SET TBLPROPERTIES('auto.purge'='true');\n");
+                    createIntermediateTableHql
                             .append("INSERT OVERWRITE TABLE " + intermediate + " SELECT * FROM " + identity + "\n");
                     hiveCmdBuilder.addStatementWithRedistributeBy(createIntermediateTableHql);
-=======
-                            .append("ALTER TABLE " + intermediate + " SET TBLPROPERTIES('auto.purge'='true');\n");
-                    createIntermediateTableHql
-                            .append("INSERT OVERWRITE TABLE " + intermediate + " SELECT * FROM " + identity + ";\n");
-                    hiveCmdBuilder.addStatement(createIntermediateTableHql.toString());
->>>>>>> 5f2eff68
                     hiveViewIntermediateTables = hiveViewIntermediateTables + intermediate + ";";
                 }
             }

/*
 * Licensed to the Apache Software Foundation (ASF) under one
 * or more contributor license agreements.  See the NOTICE file
 * distributed with this work for additional information
 * regarding copyright ownership.  The ASF licenses this file
 * to you under the Apache License, Version 2.0 (the
 * "License"); you may not use this file except in compliance
 * with the License.  You may obtain a copy of the License at
 *  
 *     http://www.apache.org/licenses/LICENSE-2.0
 *  
 * Unless required by applicable law or agreed to in writing, software
 * distributed under the License is distributed on an "AS IS" BASIS,
 * WITHOUT WARRANTIES OR CONDITIONS OF ANY KIND, either express or implied.
 * See the License for the specific language governing permissions and
 * limitations under the License.
 */

package org.apache.kylin.storage.gtrecord;

import java.io.IOException;
import java.util.HashMap;
import java.util.List;
import java.util.Map;
import java.util.Map.Entry;
import java.util.Set;

import org.apache.kylin.common.util.Array;
import org.apache.kylin.common.util.Dictionary;
import org.apache.kylin.cube.CubeSegment;
import org.apache.kylin.cube.cuboid.Cuboid;
import org.apache.kylin.cube.model.CubeDesc.DeriveInfo;
import org.apache.kylin.dict.lookup.LookupStringTable;
<<<<<<< HEAD
import org.apache.kylin.dict.lookup.SnapshotManager;
import org.apache.kylin.dict.lookup.SnapshotTable;
import org.apache.kylin.gridtable.GTRecord;
=======
>>>>>>> 782a9748
import org.apache.kylin.measure.MeasureType;
import org.apache.kylin.measure.MeasureType.IAdvMeasureFiller;
import org.apache.kylin.metadata.MetadataManager;
import org.apache.kylin.metadata.model.FunctionDesc;
import org.apache.kylin.metadata.model.JoinDesc;
import org.apache.kylin.metadata.model.TableDesc;
import org.apache.kylin.metadata.model.TblColRef;
import org.apache.kylin.metadata.tuple.Tuple;
import org.apache.kylin.metadata.tuple.TupleInfo;
import org.apache.kylin.source.ReadableTable;
import org.slf4j.Logger;
import org.slf4j.LoggerFactory;

import com.google.common.collect.Lists;
import com.google.common.collect.Maps;

<<<<<<< HEAD
=======
/**
 * Convert Object[] (decoded GTRecord) to tuple
 */
>>>>>>> 782a9748
public class CubeTupleConverter implements ITupleConverter {

    private static final Logger logger = LoggerFactory.getLogger(CubeTupleConverter.class);

    final CubeSegment cubeSeg;
    final Cuboid cuboid;
    final TupleInfo tupleInfo;
    private final List<IDerivedColumnFiller> derivedColFillers;

    private final int[] gtColIdx;
    private final int[] tupleIdx;
    private final MeasureType<?>[] measureTypes;

    private final List<IAdvMeasureFiller> advMeasureFillers;
    private final List<Integer> advMeasureIndexInGTValues;

    private final int nSelectedDims;

    public CubeTupleConverter(CubeSegment cubeSeg, Cuboid cuboid, //
<<<<<<< HEAD
            Set<TblColRef> selectedDimensions, Set<FunctionDesc> selectedMetrics, TupleInfo returnTupleInfo) {
=======
                              Set<TblColRef> selectedDimensions, Set<FunctionDesc> selectedMetrics, int[] gtColIdx,
                              TupleInfo returnTupleInfo) {
>>>>>>> 782a9748
        this.cubeSeg = cubeSeg;
        this.cuboid = cuboid;
        this.gtColIdx = gtColIdx;
        this.tupleInfo = returnTupleInfo;
        this.derivedColFillers = Lists.newArrayList();

        nSelectedDims = selectedDimensions.size();
        tupleIdx = new int[selectedDimensions.size() + selectedMetrics.size()];

        // measure types don't have this many, but aligned length make programming easier
        measureTypes = new MeasureType[selectedDimensions.size() + selectedMetrics.size()];

        advMeasureFillers = Lists.newArrayListWithCapacity(1);
        advMeasureIndexInGTValues = Lists.newArrayListWithCapacity(1);

        ////////////

        int i = 0;

        // pre-calculate dimension index mapping to tuple
        for (TblColRef dim : selectedDimensions) {
            tupleIdx[i] = tupleInfo.hasColumn(dim) ? tupleInfo.getColumnIndex(dim) : -1;
            i++;
        }

        for (FunctionDesc metric : selectedMetrics) {
            if (metric.needRewrite()) {
                String rewriteFieldName = metric.getRewriteFieldName();
                tupleIdx[i] = tupleInfo.hasField(rewriteFieldName) ? tupleInfo.getFieldIndex(rewriteFieldName) : -1;
            } else {
                // a non-rewrite metrics (like sum, or dimension playing as metrics) is like a dimension column
                TblColRef col = metric.getParameter().getColRefs().get(0);
                tupleIdx[i] = tupleInfo.hasColumn(col) ? tupleInfo.getColumnIndex(col) : -1;
            }

            MeasureType<?> measureType = metric.getMeasureType();
            if (measureType.needAdvancedTupleFilling()) {
                Map<TblColRef, Dictionary<String>> dictionaryMap = buildDictionaryMap(measureType.getColumnsNeedDictionary(metric));
                advMeasureFillers.add(measureType.getAdvancedTupleFiller(metric, returnTupleInfo, dictionaryMap));
                advMeasureIndexInGTValues.add(i);
            } else {
                measureTypes[i] = measureType;
            }

            i++;
        }

        // prepare derived columns and filler
        Map<Array<TblColRef>, List<DeriveInfo>> hostToDerivedInfo = cuboid.getCubeDesc().getHostToDerivedInfo(cuboid.getColumns(), null);
        for (Entry<Array<TblColRef>, List<DeriveInfo>> entry : hostToDerivedInfo.entrySet()) {
            TblColRef[] hostCols = entry.getKey().data;
            for (DeriveInfo deriveInfo : entry.getValue()) {
                IDerivedColumnFiller filler = newDerivedColumnFiller(hostCols, deriveInfo);
                if (filler != null) {
                    derivedColFillers.add(filler);
                }
            }
        }
    }

    // load only needed dictionaries
    private Map<TblColRef, Dictionary<String>> buildDictionaryMap(List<TblColRef> columnsNeedDictionary) {
        Map<TblColRef, Dictionary<String>> result = Maps.newHashMap();
        for (TblColRef col : columnsNeedDictionary) {
            result.put(col, cubeSeg.getDictionary(col));
        }
        return result;
    }

    @Override
    public List<IAdvMeasureFiller> translateResult(Object[] gtValues, Tuple tuple) {
        assert gtValues.length == gtColIdx.length;

        // dimensions
        for (int i = 0; i < nSelectedDims; i++) {
            int ti = tupleIdx[i];
            if (ti >= 0) {
                tuple.setDimensionValue(ti, toString(gtValues[i]));
            }
        }

        // measures
        for (int i = nSelectedDims; i < gtColIdx.length; i++) {
            int ti = tupleIdx[i];
            if (ti >= 0 && measureTypes[i] != null) {
                measureTypes[i].fillTupleSimply(tuple, ti, gtValues[i]);
            }
        }

        // derived
        for (IDerivedColumnFiller filler : derivedColFillers) {
            filler.fillDerivedColumns(gtValues, tuple);
        }

        // advanced measure filling, due to possible row split, will complete at caller side
        if (advMeasureFillers.isEmpty()) {
            return null;
        } else {
            for (int i = 0; i < advMeasureFillers.size(); i++) {
                Object measureValue = gtValues[advMeasureIndexInGTValues.get(i)];
                advMeasureFillers.get(i).reload(measureValue);
            }
            return advMeasureFillers;
        }
    }

    private interface IDerivedColumnFiller {
        public void fillDerivedColumns(Object[] gtValues, Tuple tuple);
    }

    private IDerivedColumnFiller newDerivedColumnFiller(TblColRef[] hostCols, final DeriveInfo deriveInfo) {
        boolean allHostsPresent = true;
        final int[] hostTmpIdx = new int[hostCols.length];
        for (int i = 0; i < hostCols.length; i++) {
            hostTmpIdx[i] = indexOnTheGTValues(hostCols[i]);
            allHostsPresent = allHostsPresent && hostTmpIdx[i] >= 0;
        }

        boolean needCopyDerived = false;
        final int[] derivedTupleIdx = new int[deriveInfo.columns.length];
        for (int i = 0; i < deriveInfo.columns.length; i++) {
            TblColRef col = deriveInfo.columns[i];
            derivedTupleIdx[i] = tupleInfo.hasColumn(col) ? tupleInfo.getColumnIndex(col) : -1;
            needCopyDerived = needCopyDerived || derivedTupleIdx[i] >= 0;
        }

        if ((allHostsPresent && needCopyDerived) == false)
            return null;

        switch (deriveInfo.type) {
        case LOOKUP:
            return new IDerivedColumnFiller() {
                LookupStringTable lookupTable = getLookupTable(cubeSeg, deriveInfo.join);
                int[] derivedColIdx = initDerivedColIdx();
                Array<String> lookupKey = new Array<String>(new String[hostTmpIdx.length]);

                private int[] initDerivedColIdx() {
                    int[] idx = new int[deriveInfo.columns.length];
                    for (int i = 0; i < idx.length; i++) {
                        idx[i] = deriveInfo.columns[i].getColumnDesc().getZeroBasedIndex();
                    }
                    return idx;
                }

                @Override
                public void fillDerivedColumns(Object[] gtValues, Tuple tuple) {
                    for (int i = 0; i < hostTmpIdx.length; i++) {
                        lookupKey.data[i] = CubeTupleConverter.toString(gtValues[hostTmpIdx[i]]);
                    }

                    String[] lookupRow = lookupTable.getRow(lookupKey);

                    if (lookupRow != null) {
                        for (int i = 0; i < derivedTupleIdx.length; i++) {
                            if (derivedTupleIdx[i] >= 0) {
                                String value = lookupRow[derivedColIdx[i]];
                                tuple.setDimensionValue(derivedTupleIdx[i], value);
                            }
                        }
                    } else {
                        for (int i = 0; i < derivedTupleIdx.length; i++) {
                            if (derivedTupleIdx[i] >= 0) {
                                tuple.setDimensionValue(derivedTupleIdx[i], null);
                            }
                        }
                    }
                }
            };
        case PK_FK:
            return new IDerivedColumnFiller() {
                @Override
                public void fillDerivedColumns(Object[] gtValues, Tuple tuple) {
                    // composite keys are split, so only copy [0] is enough, see CubeDesc.initDimensionColumns()
                    tuple.setDimensionValue(derivedTupleIdx[0], CubeTupleConverter.toString(gtValues[hostTmpIdx[0]]));
                }
            };
        default:
            throw new IllegalArgumentException();
        }
    }

    private int indexOnTheGTValues(TblColRef col) {
        List<TblColRef> cuboidDims = cuboid.getColumns();
        int cuboidIdx = cuboidDims.indexOf(col);
        for (int i = 0; i < gtColIdx.length; i++) {
            if (gtColIdx[i] == cuboidIdx)
                return i;
        }
        return -1;
    }

    public LookupStringTable getLookupTable(CubeSegment cubeSegment, JoinDesc join) {
        long ts = System.currentTimeMillis();

        MetadataManager metaMgr = MetadataManager.getInstance(cubeSeg.getCubeInstance().getConfig());
        SnapshotManager snapshotMgr = SnapshotManager.getInstance(cubeSeg.getCubeInstance().getConfig());

        String tableName = join.getPKSide().getTableIdentity();
        String[] pkCols = join.getPrimaryKey();
        String snapshotResPath = cubeSegment.getSnapshotResPath(tableName);
        if (snapshotResPath == null)
            throw new IllegalStateException("No snaphot for table '" + tableName + "' found on cube segment" + cubeSegment.getCubeInstance().getName() + "/" + cubeSegment);

        try {
            SnapshotTable snapshot = snapshotMgr.getSnapshotTable(snapshotResPath);
            TableDesc tableDesc = metaMgr.getTableDesc(tableName);
            EnhancedStringLookupTable enhancedStringLookupTable = new EnhancedStringLookupTable(tableDesc, pkCols, snapshot);
            logger.info("Time to get lookup up table for {} is {} ", join.getPKSide().getTableName(), (System.currentTimeMillis() - ts));
            return enhancedStringLookupTable;
        } catch (IOException e) {
            throw new IllegalStateException("Failed to load lookup table " + tableName + " from snapshot " + snapshotResPath, e);
        }
    }

    private static class EnhancedStringLookupTable extends LookupStringTable {

        public EnhancedStringLookupTable(TableDesc tableDesc, String[] keyColumns, ReadableTable table) throws IOException {
            super(tableDesc, keyColumns, table);
        }

        @Override
        protected void init() throws IOException {
            this.data = new HashMap<>();
            super.init();
        }
    }

    private static String toString(Object o) {
        return o == null ? null : o.toString();
    }
}<|MERGE_RESOLUTION|>--- conflicted
+++ resolved
@@ -31,12 +31,8 @@
 import org.apache.kylin.cube.cuboid.Cuboid;
 import org.apache.kylin.cube.model.CubeDesc.DeriveInfo;
 import org.apache.kylin.dict.lookup.LookupStringTable;
-<<<<<<< HEAD
 import org.apache.kylin.dict.lookup.SnapshotManager;
 import org.apache.kylin.dict.lookup.SnapshotTable;
-import org.apache.kylin.gridtable.GTRecord;
-=======
->>>>>>> 782a9748
 import org.apache.kylin.measure.MeasureType;
 import org.apache.kylin.measure.MeasureType.IAdvMeasureFiller;
 import org.apache.kylin.metadata.MetadataManager;
@@ -53,12 +49,9 @@
 import com.google.common.collect.Lists;
 import com.google.common.collect.Maps;
 
-<<<<<<< HEAD
-=======
 /**
  * Convert Object[] (decoded GTRecord) to tuple
  */
->>>>>>> 782a9748
 public class CubeTupleConverter implements ITupleConverter {
 
     private static final Logger logger = LoggerFactory.getLogger(CubeTupleConverter.class);
@@ -78,12 +71,7 @@
     private final int nSelectedDims;
 
     public CubeTupleConverter(CubeSegment cubeSeg, Cuboid cuboid, //
-<<<<<<< HEAD
-            Set<TblColRef> selectedDimensions, Set<FunctionDesc> selectedMetrics, TupleInfo returnTupleInfo) {
-=======
-                              Set<TblColRef> selectedDimensions, Set<FunctionDesc> selectedMetrics, int[] gtColIdx,
-                              TupleInfo returnTupleInfo) {
->>>>>>> 782a9748
+            Set<TblColRef> selectedDimensions, Set<FunctionDesc> selectedMetrics, int[] gtColIdx, TupleInfo returnTupleInfo) {
         this.cubeSeg = cubeSeg;
         this.cuboid = cuboid;
         this.gtColIdx = gtColIdx;
